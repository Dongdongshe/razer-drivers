--- conflicted
+++ resolved
@@ -1100,15 +1100,11 @@
 				report = razer_chroma_extended_matrix_set_custom_frame(row_id, start_col, stop_col, (unsigned char*)&buf[offset]);
 				break;
 			
-<<<<<<< HEAD
-			case USB_DEVICE_ID_RAZER_BLACKWIDOW_ULTIMATE_2016:
-=======
-            case USB_DEVICE_ID_RAZER_DEATHSTALKER_CHROMA:
-                report = razer_chroma_misc_one_row_set_custom_frame(start_col, stop_col, (unsigned char*)&buf[offset]);
-                break;
+                        case USB_DEVICE_ID_RAZER_DEATHSTALKER_CHROMA:
+                                report = razer_chroma_misc_one_row_set_custom_frame(start_col, stop_col, (unsigned char*)&buf[offset]);
+                                break;
 
 			case USB_DEVICE_ID_RAZER_BLACKWIDOW_ULTIMATE_2016: 
->>>>>>> 793bc141
 			case USB_DEVICE_ID_RAZER_BLADE_STEALTH:
 			case USB_DEVICE_ID_RAZER_BLADE_STEALTH_LATE_2016:
 			case USB_DEVICE_ID_RAZER_BLADE_QHD:
@@ -1413,7 +1409,7 @@
                 break;
             
             case USB_DEVICE_ID_RAZER_ORNATA_CHROMA:
-				CREATE_DEVICE_FILE(&hdev->dev, &dev_attr_matrix_effect_wave);            // Wave effect
+                CREATE_DEVICE_FILE(&hdev->dev, &dev_attr_matrix_effect_wave);            // Wave effect
                 CREATE_DEVICE_FILE(&hdev->dev, &dev_attr_matrix_effect_spectrum);        // Spectrum effect
                 CREATE_DEVICE_FILE(&hdev->dev, &dev_attr_matrix_effect_starlight);       // Starlight effect
                 CREATE_DEVICE_FILE(&hdev->dev, &dev_attr_matrix_effect_none);            // No effect
@@ -1425,8 +1421,7 @@
                 CREATE_DEVICE_FILE(&hdev->dev, &dev_attr_game_led_state);                // Enable game mode & LED
                 CREATE_DEVICE_FILE(&hdev->dev, &dev_attr_macro_led_state);               // Enable macro LED
                 CREATE_DEVICE_FILE(&hdev->dev, &dev_attr_macro_led_effect);              // Change macro LED effect (static, flashing)
-				break;
-<<<<<<< HEAD
+                break;
 			case USB_DEVICE_ID_RAZER_ANANSI:
 				CREATE_DEVICE_FILE(&hdev->dev, &dev_attr_matrix_effect_static);
 				CREATE_DEVICE_FILE(&hdev->dev, &dev_attr_matrix_effect_spectrum);
@@ -1435,6 +1430,7 @@
 				CREATE_DEVICE_FILE(&hdev->dev, &dev_attr_macro_led_effect);
 				CREATE_DEVICE_FILE(&hdev->dev, &dev_attr_matrix_effect_none);
 				break;
+                        case USB_DEVICE_ID_RAZER_DEATHSTALKER_CHROMA:
 			default: // BlackWidow Chroma...
 				CREATE_DEVICE_FILE(&hdev->dev, &dev_attr_matrix_effect_wave);            // Wave effect
 				CREATE_DEVICE_FILE(&hdev->dev, &dev_attr_matrix_effect_spectrum);        // Spectrum effect
@@ -1480,55 +1476,6 @@
 	exit_free:
 	kfree(dev);
 	return retval;
-=======
-            
-            case USB_DEVICE_ID_RAZER_DEATHSTALKER_CHROMA:
-            default: // BlackWidow Chroma...
-                CREATE_DEVICE_FILE(&hdev->dev, &dev_attr_matrix_effect_wave);            // Wave effect
-                CREATE_DEVICE_FILE(&hdev->dev, &dev_attr_matrix_effect_spectrum);        // Spectrum effect
-                CREATE_DEVICE_FILE(&hdev->dev, &dev_attr_matrix_effect_none);            // No effect
-                CREATE_DEVICE_FILE(&hdev->dev, &dev_attr_matrix_effect_reactive);        // Reactive effect
-                CREATE_DEVICE_FILE(&hdev->dev, &dev_attr_matrix_effect_breath);          // Breathing effect
-                CREATE_DEVICE_FILE(&hdev->dev, &dev_attr_matrix_effect_static);          // Static effect
-                CREATE_DEVICE_FILE(&hdev->dev, &dev_attr_matrix_effect_custom);          // Custom effect
-                CREATE_DEVICE_FILE(&hdev->dev, &dev_attr_matrix_custom_frame);           // Set LED matrix
-                CREATE_DEVICE_FILE(&hdev->dev, &dev_attr_game_led_state);                // Enable game mode & LED
-                CREATE_DEVICE_FILE(&hdev->dev, &dev_attr_macro_led_state);               // Enable macro LED
-                CREATE_DEVICE_FILE(&hdev->dev, &dev_attr_macro_led_effect);              // Change macro LED effect (static, flashing)
-                break;
-        }
-        
-        // Set device to regular mode, not driver mode
-        // When the daemon discovers the device it will instruct it to enter driver mode
-        razer_set_device_mode(usb_dev, 0x00, 0x00);
-    }
-
-    hid_set_drvdata(hdev, dev);
-
-    if(hid_parse(hdev)) {
-        hid_err(hdev, "parse failed\n");
-        goto exit_free;
-    }
-
-    if (hid_hw_start(hdev, HID_CONNECT_DEFAULT)) {
-        hid_err(hdev, "hw start failed\n");
-        goto exit_free;
-    }
-
-    // Leave autosuspend on for laptops
-    if (!is_blade_laptop(usb_dev)) {
-        usb_disable_autosuspend(usb_dev);
-    }
-
-    //razer_activate_macro_keys(usb_dev);
-    //msleep(3000);
-    return 0;
-exit:
-    return retval;
-exit_free:
-    kfree(dev);
-    return retval;
->>>>>>> 793bc141
 }
 
 /**
@@ -1647,7 +1594,6 @@
 				device_remove_file(&hdev->dev, &dev_attr_macro_led_state);               // Enable macro LED
 				device_remove_file(&hdev->dev, &dev_attr_macro_led_effect);              // Change macro LED effect (static, flashing)
 				break;
-<<<<<<< HEAD
 			
 			
 			case USB_DEVICE_ID_RAZER_ANANSI:
@@ -1658,6 +1604,7 @@
 				device_remove_file(&hdev->dev, &dev_attr_macro_led_state);
 				device_remove_file(&hdev->dev, &dev_attr_macro_led_effect);
 				break;
+                        case USB_DEVICE_ID_RAZER_DEATHSTALKER_CHROMA:
 			default: // BlackWidow Chroma...
 				device_remove_file(&hdev->dev, &dev_attr_matrix_effect_wave);            // Wave effect
 				device_remove_file(&hdev->dev, &dev_attr_matrix_effect_spectrum);        // Spectrum effect
@@ -1677,29 +1624,6 @@
 	hid_hw_stop(hdev);
 	kfree(dev);
 	dev_info(&intf->dev, "Razer Device disconnected\n");
-=======
-            
-            case USB_DEVICE_ID_RAZER_DEATHSTALKER_CHROMA:
-            default: // BlackWidow Chroma...
-                device_remove_file(&hdev->dev, &dev_attr_matrix_effect_wave);            // Wave effect
-                device_remove_file(&hdev->dev, &dev_attr_matrix_effect_spectrum);        // Spectrum effect
-                device_remove_file(&hdev->dev, &dev_attr_matrix_effect_none);            // No effect
-                device_remove_file(&hdev->dev, &dev_attr_matrix_effect_reactive);        // Reactive effect
-                device_remove_file(&hdev->dev, &dev_attr_matrix_effect_breath);          // Breathing effect
-                device_remove_file(&hdev->dev, &dev_attr_matrix_effect_static);          // Static effect
-                device_remove_file(&hdev->dev, &dev_attr_matrix_effect_custom);          // Custom effect
-                device_remove_file(&hdev->dev, &dev_attr_matrix_custom_frame);           // Set LED matrix
-                device_remove_file(&hdev->dev, &dev_attr_game_led_state);                // Enable game mode & LED
-                device_remove_file(&hdev->dev, &dev_attr_macro_led_state);               // Enable macro LED
-                device_remove_file(&hdev->dev, &dev_attr_macro_led_effect);              // Change macro LED effect (static, flashing)
-                break;
-        }
-    }
-
-    hid_hw_stop(hdev);
-    kfree(dev);
-    dev_info(&intf->dev, "Razer Device disconnected\n");
->>>>>>> 793bc141
 }
 
 /**
