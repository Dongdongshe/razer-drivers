--- conflicted
+++ resolved
@@ -273,12 +273,41 @@
         self.ripple_manager.close()
 
 
-<<<<<<< HEAD
+class RazerBladeProLate2016(_MacroKeyboard):
+    """
+    Class for the BlackWidow Chroma
+    """
+    EVENT_FILE_REGEX = re.compile(r'.*Razer_Blade_Pro(-if01)?-event-kbd')
+
+    USB_VID = 0x1532
+    USB_PID = 0x0210
+    HAS_MATRIX = True
+    DEDICATED_MACRO_KEYS = False
+    MATRIX_DIMS = [6, 22]  # 6 Rows, 22 Cols
+    METHODS = ['get_firmware', 'get_matrix_dims', 'has_matrix', 'get_device_name', 'get_device_type_keyboard', 'get_brightness', 'set_brightness', 'set_wave_effect', 'set_static_effect', 'set_spectrum_effect',
+               'set_reactive_effect', 'set_none_effect', 'set_breath_random_effect', 'set_breath_single_effect', 'set_breath_dual_effect',
+               'set_custom_effect', 'set_key_row', 'set_starlight_random_effect',
+               'set_ripple_effect', 'set_ripple_effect_random_colour']
+
+    def __init__(self, *args, **kwargs):
+        super(RazerBladeProLate2016, self).__init__(*args, **kwargs)
+
+        self.ripple_manager = _RippleManager(self, self._device_number)
+
+    def _close(self):
+        """
+        Close the key manager
+        """
+        super(RazerBladeProLate2016, self)._close()
+
+        self.ripple_manager.close()
+
+
 class RazerBladeQHD(_MacroKeyboard):
     """
     Class for the BlackWidow Chroma
     """
-    EVENT_FILE_REGEX = re.compile(r'.*Razer_\?\?\?(-if01)?-event-kbd')
+    EVENT_FILE_REGEX = re.compile(r'.*Razer_Blade(-if01)?-event-kbd')
 
     USB_VID = 0x1532
     USB_PID = 0x020F
@@ -294,38 +323,14 @@
 
     def __init__(self, *args, **kwargs):
         super(RazerBladeQHD, self).__init__(*args, **kwargs)
-=======
-class RazerBladeProLate2016(_MacroKeyboard):
-    """
-    Class for the BlackWidow Chroma
-    """
-    EVENT_FILE_REGEX = re.compile(r'.*Razer_Blade_Pro(-if01)?-event-kbd')
-
-    USB_VID = 0x1532
-    USB_PID = 0x0210
-    HAS_MATRIX = True
-    DEDICATED_MACRO_KEYS = False
-    MATRIX_DIMS = [6, 22]  # 6 Rows, 22 Cols
-    METHODS = ['get_firmware', 'get_matrix_dims', 'has_matrix', 'get_device_name', 'get_device_type_keyboard', 'get_brightness', 'set_brightness', 'set_wave_effect', 'set_static_effect', 'set_spectrum_effect',
-               'set_reactive_effect', 'set_none_effect', 'set_breath_random_effect', 'set_breath_single_effect', 'set_breath_dual_effect',
-               'set_custom_effect', 'set_key_row', 'set_starlight_random_effect',
-               'set_ripple_effect', 'set_ripple_effect_random_colour']
-
-    def __init__(self, *args, **kwargs):
-        super(RazerBladeProLate2016, self).__init__(*args, **kwargs)
->>>>>>> 6aa766cb
-
-        self.ripple_manager = _RippleManager(self, self._device_number)
-
-    def _close(self):
-        """
-        Close the key manager
-        """
-<<<<<<< HEAD
+
+        self.ripple_manager = _RippleManager(self, self._device_number)
+
+    def _close(self):
+        """
+        Close the key manager
+        """
         super(RazerBladeQHD, self)._close()
-=======
-        super(RazerBladeProLate2016, self)._close()
->>>>>>> 6aa766cb
 
         self.ripple_manager.close()
 
