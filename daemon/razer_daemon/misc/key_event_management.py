--- conflicted
+++ resolved
@@ -775,14 +775,11 @@
         """
         Set MODE_SWITCH modifier state
 
-<<<<<<< HEAD
-=======
         :param value: Modifier state
         :type value: bool
         """
         self._mode_modifier = True if value else False
 
->>>>>>> b8d2b54f
 class MediaKeyPress(threading.Thread):
     """
     Class to run xdotool to execute media/volume keypresses
